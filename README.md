--- conflicted
+++ resolved
@@ -7,28 +7,16 @@
 - **Dashboard**: `trumetrapla` (oppure avvia `dist/TruMetraPla.exe` dopo il build)
 - **Report CLI**: `trumetrapla report produzione.xlsx`
 
-<<<<<<< HEAD
-## Gestione dei file Excel
-- Rilevamento automatico di intestazioni italiane/inglesi.
-- Dialog di mappatura per associare manualmente data, dipendente, processo, quantità e minuti quando necessario.
-- Alias opzionali dalla CLI: `trumetrapla report file.xlsx --column quantity "Pezzi prodotti"`.
-=======
 - Import automatico di file Excel con riconoscimento delle intestazioni italiane e inglesi.
 - Calcolo dei principali indicatori: pezzi prodotti, ore lavorate, produttività media.
 - Aggregazioni per dipendente, processo e giorno con ordinamento per produttività.
 - Consolle grafica moderna con menu a tendina, filtri, tabella interattiva e grafico a torta per analizzare i file Excel.
 - Eseguibile Windows che apre una dashboard desktop con caricamento file guidato e riepiloghi KPI.
->>>>>>> 0092ff09
 
 ## Dashboard
 - Filtri per operatore/processo e tabella con KPI.
 - Finestra grafica con report a torta basati su processo o operatore.
 
-<<<<<<< HEAD
-## Automazione Windows
-- `installer/Setup-TruMetraPla.ps1` crea l'ambiente e genera l'eseguibile.
-- `installer/Build-TruMetraPla.bat` offre la stessa procedura tramite doppio clic.
-=======
 Il progetto utilizza Python 3.11+. Per installare le dipendenze in modalità sviluppo è sufficiente eseguire:
 
 ```bash
@@ -162,5 +150,4 @@
 
 ## Branch di sincronizzazione
 
-Per evitare l'errore `fatal: couldn't find remote ref PSite` durante le operazioni automatiche di fetch, il repository include un workflow GitHub Actions che mantiene aggiornato il branch `PSite` sincronizzandolo con l'ultimo commit dei branch principali (`work`, `main` o `master`). In questo modo gli script esterni che fanno riferimento a `PSite` troveranno sempre la relativa ref remota.
->>>>>>> 0092ff09
+Per evitare l'errore `fatal: couldn't find remote ref PSite` durante le operazioni automatiche di fetch, il repository include un workflow GitHub Actions che mantiene aggiornato il branch `PSite` sincronizzandolo con l'ultimo commit dei branch principali (`work`, `main` o `master`). In questo modo gli script esterni che fanno riferimento a `PSite` troveranno sempre la relativa ref remota.