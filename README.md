--- conflicted
+++ resolved
@@ -1,38 +1,5 @@
 # TruMetraPla
 
-<<<<<<< HEAD
-TruMetraPla è uno strumento desktop/CLI per analizzare rapidamente dati di produzione provenienti da Excel, generare KPI e costruire eseguibili Windows pronti per l'uso in officina.
-
-## Avvio rapido
-- **Installazione locale**: `pip install -e .[test]`
-- **Dashboard desktop**: `trumetrapla` oppure esegui `dist/TruMetraPla.exe`
-- **Report CLI immediato**: `trumetrapla report produzione.xlsx`
-
-## Importazione dei file Excel
-- Riconoscimento automatico delle intestazioni in italiano/inglese.
-- In caso di colonne sconosciute, viene mostrata una finestra per associare manualmente i campi richiesti (data, dipendente, processo, quantità, minuti).
-- Supporto per alias personalizzati dalla CLI: `trumetrapla report file.xlsx --column quantity "Pezzi prodotti"`.
-
-## Dashboard e grafici
-- Filtri rapidi per dipendente/processo, tabella interattiva e riepilogo KPI.
-- Finestra dedicata ai grafici a torta per confrontare produttività per processo o operatore.
-
-## Automazione Windows
-- `installer/Setup-TruMetraPla.ps1` prepara l'ambiente e genera eseguibile e installer.
-- `installer/Build-TruMetraPla.bat` esegue la stessa procedura da Prompt dei comandi con doppio clic.
-
-## Gestione dei conflitti su GitHub
-1. Apri la Pull Request e premi **Resolve conflicts**.
-2. Nella vista di modifica elimina i marcatori `<<<<<<<`, `=======` e `>>>>>>>`, scegliendo solo le righe da mantenere.
-3. Verifica che il file risultante sia valido (puoi usare **Preview** o scaricarlo e provarlo in locale).
-4. Quando il conflitto è risolto, clicca **Mark as resolved** e poi **Commit merge** per salvare.
-
-In alternativa, puoi risolvere i conflitti in locale:
-1. Esegui `git fetch` e `git merge origin/main` (o il branch in conflitto).
-2. Modifica manualmente i file rimuovendo i marcatori di conflitto.
-3. Lancia i test, quindi usa `git add` sui file corretti e `git commit`.
-4. Spingi le modifiche con `git push` per aggiornare la Pull Request.
-=======
 TruMetraPla monitora la produttività nei processi metalmeccanici importando dati da file Excel e offrendo strumenti per analizzare KPI, grafici e performance di dipendenti e processi.
 
 ## Funzionalità principali
@@ -178,5 +145,4 @@
 
 ## Branch di sincronizzazione
 
-Per evitare l'errore `fatal: couldn't find remote ref PSite` durante le operazioni automatiche di fetch, il repository include un workflow GitHub Actions che mantiene aggiornato il branch `PSite` sincronizzandolo con l'ultimo commit dei branch principali (`work`, `main` o `master`). In questo modo gli script esterni che fanno riferimento a `PSite` troveranno sempre la relativa ref remota.
->>>>>>> 180740a9
+Per evitare l'errore `fatal: couldn't find remote ref PSite` durante le operazioni automatiche di fetch, il repository include un workflow GitHub Actions che mantiene aggiornato il branch `PSite` sincronizzandolo con l'ultimo commit dei branch principali (`work`, `main` o `master`). In questo modo gli script esterni che fanno riferimento a `PSite` troveranno sempre la relativa ref remota.