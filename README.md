--- conflicted
+++ resolved
@@ -1,21 +1,13 @@
 # TruMetraPla
 
-<<<<<<< HEAD
-TruMetraPla monitora la produttività nei processi metalmeccanici, importando dati da file Excel e offrendo strumenti per analizzare KPI, grafici e performance di dipendenti e processi.
-=======
 TruMetraPla monitora la produttività nei processi metalmeccanici importando dati da file Excel e offrendo strumenti per analizzare KPI, grafici e performance di dipendenti e processi.
->>>>>>> 0eb86b11
 
 ## Funzionalità principali
 
 - Import automatico di file Excel con riconoscimento delle intestazioni italiane e inglesi.
 - Calcolo dei principali indicatori: pezzi prodotti, ore lavorate, produttività media.
 - Aggregazioni per dipendente, processo e giorno con ordinamento per produttività.
-<<<<<<< HEAD
-- Interfaccia a riga di comando per ottenere rapidamente un riepilogo operativo.
-=======
 - Interfaccia di benvenuto interattiva con guida alla creazione dell'eseguibile Windows.
->>>>>>> 0eb86b11
 
 ## Installazione
 
@@ -25,30 +17,6 @@
 pip install -e .[test]
 ```
 
-<<<<<<< HEAD
-## Utilizzo come libreria Python
-
-```python
-from pathlib import Path
-from trumetrapla import (
-    daily_trend,
-    group_by_employee,
-    load_operations_from_excel,
-    summarize_operations,
-)
-
-records = load_operations_from_excel(Path("produzione.xlsx"))
-summary = summarize_operations(records)
-print(summary.total_quantity)
-```
-
-## Interfaccia a riga di comando
-
-Dopo l'installazione il comando `trumetrapla` è disponibile nel tuo ambiente Python:
-
-```bash
-trumetrapla produzione.xlsx
-=======
 ### Requisiti per l'installazione su Windows
 
 Per creare ed eseguire l'installer Windows assicurati di avere a disposizione:
@@ -81,7 +49,6 @@
 
 ```bash
 trumetrapla report produzione.xlsx
->>>>>>> 0eb86b11
 ```
 
 Opzioni principali:
@@ -93,15 +60,6 @@
 Esempio di mappatura personalizzata:
 
 ```bash
-<<<<<<< HEAD
-trumetrapla produzione.xlsx --column quantity "Pezzi prodotti" --alias employee Operatore
-```
-
-## Branch di sincronizzazione
-
-Per evitare l'errore `fatal: couldn't find remote ref PSite` durante le operazioni automatiche di fetch, il repository include un workflow GitHub Actions che mantiene aggiornato il branch `PSite` sincronizzandolo con l'ultimo commit dei branch principali (`work`, `main` o `master`). In questo modo gli script esterni che fanno riferimento a `PSite` troveranno sempre la relativa ref remota.
-TruMetraPla monitora la produttività nei processi metalmeccanici, importando dati da file Excel e mostrando una dashboard con KPI, grafici e analisi su quantità, tipologia di processo e rendimento dei dipendenti.
-=======
 trumetrapla report produzione.xlsx --column quantity "Pezzi prodotti" --alias employee Operatore
 ```
 
@@ -146,7 +104,6 @@
 summary = summarize_operations(records)
 print(summary.total_quantity)
 ```
->>>>>>> 0eb86b11
 
 ## Branch di sincronizzazione
 
