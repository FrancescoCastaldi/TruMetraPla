# TruMetraPla

<<<<<<< HEAD
TruMetraPla monitora la produttività nei processi metalmeccanici, importando dati da file Excel e offrendo strumenti per analizzare KPI, grafici e performance di dipendenti e processi.

## Funzionalità principali

- Import automatico di file Excel con riconoscimento delle intestazioni italiane e inglesi.
- Calcolo dei principali indicatori: pezzi prodotti, ore lavorate, produttività media.
- Aggregazioni per dipendente, processo e giorno con ordinamento per produttività.
- Interfaccia a riga di comando per ottenere rapidamente un riepilogo operativo.

## Installazione

Il progetto utilizza Python 3.11+. Per installare le dipendenze in modalità sviluppo è sufficiente eseguire:

```bash
pip install -e .[test]
```

## Utilizzo come libreria Python

```python
from pathlib import Path
from trumetrapla import (
    daily_trend,
    group_by_employee,
    load_operations_from_excel,
    summarize_operations,
)

records = load_operations_from_excel(Path("produzione.xlsx"))
summary = summarize_operations(records)
print(summary.total_quantity)
```

## Interfaccia a riga di comando

Dopo l'installazione il comando `trumetrapla` è disponibile nel tuo ambiente Python:

```bash
trumetrapla produzione.xlsx
```

Opzioni principali:

- `--sheet`: nome o indice del foglio Excel da analizzare.
- `--column`: associazione esplicita tra un campo canonico (`date`, `employee`, `process`, `quantity`, `duration_minutes`) e la colonna nel file.
- `--alias`: aggiunge alias personalizzati per l'autoricnoscimento delle colonne.

Esempio di mappatura personalizzata:

```bash
trumetrapla produzione.xlsx --column quantity "Pezzi prodotti" --alias employee Operatore
```

## Branch di sincronizzazione

Per evitare l'errore `fatal: couldn't find remote ref PSite` durante le operazioni automatiche di fetch, il repository include un workflow GitHub Actions che mantiene aggiornato il branch `PSite` sincronizzandolo con l'ultimo commit dei branch principali (`work`, `main` o `master`). In questo modo gli script esterni che fanno riferimento a `PSite` troveranno sempre la relativa ref remota.
=======
TruMetraPla monitora la produttività nei processi metalmeccanici, importando dati da file Excel e mostrando una dashboard con KPI, grafici e analisi su quantità, tipologia di processo e rendimento dei dipendenti.

## Branch di sincronizzazione

Per evitare l'errore `fatal: couldn't find remote ref PSite` durante le operazioni automatiche di fetch, il repository include ora un workflow GitHub Actions che mantiene aggiornato il branch `PSite` sincronizzandolo con l'ultimo commit dei branch principali (`work`, `main` o `master`). In questo modo gli script esterni che fanno riferimento a `PSite` troveranno sempre la relativa ref remota.
>>>>>>> c62b49fc
<|MERGE_RESOLUTION|>--- conflicted
+++ resolved
@@ -1,6 +1,5 @@
 # TruMetraPla
 
-<<<<<<< HEAD
 TruMetraPla monitora la produttività nei processi metalmeccanici, importando dati da file Excel e offrendo strumenti per analizzare KPI, grafici e performance di dipendenti e processi.
 
 ## Funzionalità principali
@@ -57,10 +56,8 @@
 ## Branch di sincronizzazione
 
 Per evitare l'errore `fatal: couldn't find remote ref PSite` durante le operazioni automatiche di fetch, il repository include un workflow GitHub Actions che mantiene aggiornato il branch `PSite` sincronizzandolo con l'ultimo commit dei branch principali (`work`, `main` o `master`). In questo modo gli script esterni che fanno riferimento a `PSite` troveranno sempre la relativa ref remota.
-=======
 TruMetraPla monitora la produttività nei processi metalmeccanici, importando dati da file Excel e mostrando una dashboard con KPI, grafici e analisi su quantità, tipologia di processo e rendimento dei dipendenti.
 
 ## Branch di sincronizzazione
 
-Per evitare l'errore `fatal: couldn't find remote ref PSite` durante le operazioni automatiche di fetch, il repository include ora un workflow GitHub Actions che mantiene aggiornato il branch `PSite` sincronizzandolo con l'ultimo commit dei branch principali (`work`, `main` o `master`). In questo modo gli script esterni che fanno riferimento a `PSite` troveranno sempre la relativa ref remota.
->>>>>>> c62b49fc
+Per evitare l'errore `fatal: couldn't find remote ref PSite` durante le operazioni automatiche di fetch, il repository include ora un workflow GitHub Actions che mantiene aggiornato il branch `PSite` sincronizzandolo con l'ultimo commit dei branch principali (`work`, `main` o `master`). In questo modo gli script esterni che fanno riferimento a `PSite` troveranno sempre la relativa ref remota.