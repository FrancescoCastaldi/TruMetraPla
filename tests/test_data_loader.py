--- conflicted
+++ resolved
@@ -107,19 +107,7 @@
 
 
 def test_suggest_column_mapping_returns_resolved_headers():
-<<<<<<< HEAD
-    columns = [
-        "Data",
-        "Operatore",
-        "Linea",
-        "Macchina",
-        "Tipo processo",
-        "Pezzi prodotti",
-        "Durata (min)",
-    ]
-=======
     columns = ["Data", "Operatore", "Linea", "Pezzi prodotti", "Durata (min)"]
->>>>>>> 87fa23d6
 
     resolved, missing = suggest_column_mapping(columns)
 
@@ -127,34 +115,5 @@
     assert resolved["date"] == "Data"
     assert resolved["employee"] == "Operatore"
     assert resolved["process"] == "Linea"
-<<<<<<< HEAD
-    assert resolved["machine"] == "Macchina"
-    assert resolved["process_type"] == "Tipo processo"
     assert resolved["quantity"] == "Pezzi prodotti"
-    assert resolved["duration_minutes"] == "Durata (min)"
-
-
-def test_optional_columns_are_not_mandatory(tmp_path):
-    frame = pd.DataFrame(
-        [
-            {
-                "Data": "2024-03-01",
-                "Dipendente": "Chiara Neri",
-                "Processo": "Lucidatura",
-                "Quantità": 30,
-                "Durata (min)": 50,
-            }
-        ]
-    )
-    excel_path = tmp_path / "no_optional.xlsx"
-    frame.to_excel(excel_path, index=False)
-
-    records = load_operations_from_excel(excel_path)
-
-    assert len(records) == 1
-    assert records[0].machine == ""
-    assert records[0].process_type == ""
-=======
-    assert resolved["quantity"] == "Pezzi prodotti"
-    assert resolved["duration_minutes"] == "Durata (min)"
->>>>>>> 87fa23d6
+    assert resolved["duration_minutes"] == "Durata (min)"