--- conflicted
+++ resolved
@@ -107,19 +107,7 @@
 
 
 def test_suggest_column_mapping_returns_resolved_headers():
-<<<<<<< HEAD
-    columns = [
-        "Data",
-        "Operatore",
-        "Linea",
-        "Macchina",
-        "Tipo processo",
-        "Pezzi prodotti",
-        "Durata (min)",
-    ]
-=======
     columns = ["Data", "Operatore", "Linea", "Pezzi prodotti", "Durata (min)"]
->>>>>>> 3a79fc31
 
     resolved, missing = suggest_column_mapping(columns)
 
@@ -127,86 +115,5 @@
     assert resolved["date"] == "Data"
     assert resolved["employee"] == "Operatore"
     assert resolved["process"] == "Linea"
-<<<<<<< HEAD
-    assert resolved["machine"] == "Macchina"
-    assert resolved["process_type"] == "Tipo processo"
     assert resolved["quantity"] == "Pezzi prodotti"
-    assert resolved["duration_minutes"] == "Durata (min)"
-
-
-def test_optional_columns_are_not_mandatory(tmp_path):
-    frame = pd.DataFrame(
-        [
-            {
-                "Data": "2024-03-01",
-                "Dipendente": "Chiara Neri",
-                "Processo": "Lucidatura",
-                "Quantità": 30,
-                "Durata (min)": 50,
-            }
-        ]
-    )
-    excel_path = tmp_path / "no_optional.xlsx"
-    frame.to_excel(excel_path, index=False)
-
-    records = load_operations_from_excel(excel_path)
-
-    assert len(records) == 1
-    assert records[0].machine == ""
-    assert records[0].process_type == ""
-
-
-def test_keyword_matching_for_descriptive_headers(tmp_path):
-    frame = pd.DataFrame(
-        [
-            {
-                "Data di produzione": "2024-04-10",
-                "Operatore responsabile": "Giulia Riva",
-                "Processo principale": "Montaggio",
-                "Macchina utilizzata": "Linea B",
-                "Tipologia processo": "Assemblaggio",
-                "Pezzi prodotti totali": 75,
-                "Durata totale [min]": 110,
-            }
-        ]
-    )
-    excel_path = tmp_path / "descrittivo.xlsx"
-    frame.to_excel(excel_path, index=False)
-
-    records = load_operations_from_excel(excel_path)
-
-    assert len(records) == 1
-    assert records[0].employee == "Giulia Riva"
-    assert records[0].machine == "Linea B"
-    assert records[0].process_type == "Assemblaggio"
-    assert records[0].quantity == 75
-    assert pytest.approx(records[0].duration_minutes) == 110
-
-
-def test_error_message_only_mentions_required_columns(tmp_path):
-    frame = pd.DataFrame(
-        [
-            {
-                "Data": "2024-05-02",
-                "Operatore": "Luca Neri",
-                "Processo": "Taglio",
-                "Macchinario": "Laser 5",
-                "Tipologia": "Taglio",
-            }
-        ]
-    )
-    excel_path = tmp_path / "mancanti.xlsx"
-    frame.to_excel(excel_path, index=False)
-
-    with pytest.raises(ColumnMappingError) as excinfo:
-        load_operations_from_excel(excel_path)
-
-    message = str(excinfo.value)
-    assert "quantity" in message
-    assert "duration_minutes" in message
-    assert "machine" not in message
-    assert "process_type" not in message
-=======
-    assert resolved["quantity"] == "Pezzi prodotti"
-    assert resolved["duration_minutes"] == "Durata (min)"
->>>>>>> 3a79fc31
+    assert resolved["duration_minutes"] == "Durata (min)"