import pytest
from datetime import date

import pytest

from trumetrapla.metrics import (
    daily_trend,
    group_by_attributes,
    group_by_employee,
    group_by_process,
    summarize_operations,
)
from trumetrapla.models import OperationRecord


def _sample_records():
    return [
        OperationRecord(
            date=date(2024, 1, 1),
            employee="Mario",
            process="Taglio",
            machine="Laser 1",
            process_type="Taglio",
            quantity=120,
            duration_minutes=90,
        ),
        OperationRecord(
            date=date(2024, 1, 1),
            employee="Luigi",
            process="Piegatura",
            machine="Pressa 2",
            process_type="Piegatura",
            quantity=80,
            duration_minutes=120,
        ),
        OperationRecord(
            date=date(2024, 1, 2),
            employee="Mario",
            process="Saldatura",
            machine="Robot 4",
            process_type="Saldatura",
            quantity=60,
            duration_minutes=60,
        ),
    ]


def test_summarize_operations():
    summary = summarize_operations(_sample_records())

    assert summary.total_quantity == 260
    assert summary.employees == 2
    assert summary.processes == 3
    assert summary.total_hours == pytest.approx(4.5, rel=1e-3)
    assert summary.throughput == pytest.approx(57.777, rel=1e-3)


def test_group_by_employee():
    performances = group_by_employee(_sample_records())

    assert performances[0].entity == "Mario"
    assert performances[0].total_quantity == 180
    assert performances[0].throughput == pytest.approx(72.0, rel=1e-3)


def test_group_by_process():
    performances = group_by_process(_sample_records())

    assert {item.entity for item in performances} == {"Taglio", "Piegatura", "Saldatura"}
    taglio = next(item for item in performances if item.entity == "Taglio")
    assert taglio.total_quantity == 120
    assert taglio.total_hours == pytest.approx(1.5, rel=1e-3)


def test_daily_trend():
    trend = daily_trend(_sample_records())

    assert trend[0].date == date(2024, 1, 1)
    assert trend[0].total_quantity == 200
    assert trend[1].throughput == pytest.approx(60.0, rel=1e-3)


def test_group_by_multiple_attributes():
    performances = group_by_attributes(
        _sample_records(),
        ("process", "machine"),
        display_names={"process": "Processo", "machine": "Macchina"},
    )

    assert performances[0].entity == "Processo: Taglio • Macchina: Laser 1"
    assert performances[0].total_quantity == 120
<<<<<<< HEAD
    assert all(" • " in item.entity for item in performances)


def test_group_by_attributes_with_extra_field():
    records = [
        OperationRecord(
            date=date(2024, 6, 1),
            employee="Mario",
            process="Taglio",
            machine="Laser 1",
            process_type="Taglio",
            quantity=40,
            duration_minutes=30,
            extra={"Turno": "Notte"},
        ),
        OperationRecord(
            date=date(2024, 6, 1),
            employee="Luigi",
            process="Taglio",
            machine="Laser 1",
            process_type="Taglio",
            quantity=35,
            duration_minutes=40,
            extra={"Turno": "Giorno"},
        ),
    ]

    performances = group_by_attributes(
        records,
        ("extra:Turno",),
        display_names={"extra:Turno": "Turno"},
        accessors={"extra:Turno": lambda record: record.extra.get("Turno", "")},
    )

    assert {item.entity for item in performances} == {"Turno: Notte", "Turno: Giorno"}
    notte = next(item for item in performances if item.entity == "Turno: Notte")
    assert notte.total_quantity == 40
=======
    assert all(" • " in item.entity for item in performances)
>>>>>>> 3ab19508
<|MERGE_RESOLUTION|>--- conflicted
+++ resolved
@@ -89,44 +89,4 @@
 
     assert performances[0].entity == "Processo: Taglio • Macchina: Laser 1"
     assert performances[0].total_quantity == 120
-<<<<<<< HEAD
-    assert all(" • " in item.entity for item in performances)
-
-
-def test_group_by_attributes_with_extra_field():
-    records = [
-        OperationRecord(
-            date=date(2024, 6, 1),
-            employee="Mario",
-            process="Taglio",
-            machine="Laser 1",
-            process_type="Taglio",
-            quantity=40,
-            duration_minutes=30,
-            extra={"Turno": "Notte"},
-        ),
-        OperationRecord(
-            date=date(2024, 6, 1),
-            employee="Luigi",
-            process="Taglio",
-            machine="Laser 1",
-            process_type="Taglio",
-            quantity=35,
-            duration_minutes=40,
-            extra={"Turno": "Giorno"},
-        ),
-    ]
-
-    performances = group_by_attributes(
-        records,
-        ("extra:Turno",),
-        display_names={"extra:Turno": "Turno"},
-        accessors={"extra:Turno": lambda record: record.extra.get("Turno", "")},
-    )
-
-    assert {item.entity for item in performances} == {"Turno: Notte", "Turno: Giorno"}
-    notte = next(item for item in performances if item.entity == "Turno: Notte")
-    assert notte.total_quantity == 40
-=======
-    assert all(" • " in item.entity for item in performances)
->>>>>>> 3ab19508
+    assert all(" • " in item.entity for item in performances)