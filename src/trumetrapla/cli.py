--- conflicted
+++ resolved
@@ -287,24 +287,11 @@
     )
     click.echo(
         "2. Genera TruMetraPla.exe tramite `trumetrapla build-exe`, il menu interattivo"
-<<<<<<< HEAD
-        "    o lo script `installer\\Setup-TruMetraPla.bat`."
-    )
-    click.echo(
-        "3. Usa `trumetrapla build-installer` oppure aggiungi `--include-installer`"
-        "    allo script batch per ottenere automaticamente TruMetraPla_Setup.exe."
-    )
-    click.echo(
-        "4. Su Xubuntu/X11 crea l'archivio installabile con `trumetrapla build-linux`"
-        "    oppure lancia `installer/install-trumetrapla-xubuntu.sh` e completa"
-        "    l'installazione eseguendo `install.sh`."
-=======
         "    o gli script nella cartella `installer`."
     )
     click.echo(
         "3. Usa `trumetrapla build-installer` o gli stessi script per ottenere"
         "    automaticamente TruMetraPla_Setup.exe."
->>>>>>> 22fc304d
     )
     click.echo(
         "4. Su Xubuntu/X11 crea l'archivio installabile con `trumetrapla build-linux`"
