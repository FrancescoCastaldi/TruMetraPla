"""Funzioni per importare dati di produzione da file Excel."""

from __future__ import annotations

from collections.abc import Mapping, Sequence
import re
from pathlib import Path

import pandas as pd

from .models import OperationRecord

REQUIRED_FIELDS = (
    "date",
    "employee",
    "process",
    "quantity",
    "duration_minutes",
)
OPTIONAL_FIELDS = ("machine", "process_type")
_CANONICAL_FIELDS = REQUIRED_FIELDS + OPTIONAL_FIELDS

_DEFAULT_COLUMN_ALIASES: dict[str, tuple[str, ...]] = {
    "date": ("data", "date", "giorno"),
    "employee": ("dipendente", "operatore", "employee"),
    "process": ("processo", "fase", "linea", "process"),
<<<<<<< HEAD
    "machine": ("macchina", "impianto", "postazione", "machine", "equipment"),
    "process_type": (
        "tipo processo",
        "tipo di processo",
        "tipologia",
        "process type",
        "categoria processo",
    ),
=======
>>>>>>> ac65517c
    "quantity": (
        "quantità",
        "pezzi",
        "pezzi prodotti",
        "quantity",
        "pieces",
    ),
    "duration_minutes": ("durata (min)", "durata", "minuti", "duration", "minutes"),
}

_FIELD_KEYWORDS: dict[str, tuple[str, ...]] = {
    "date": ("data", "date", "giorno"),
    "employee": (
        "operatore",
        "dipendente",
        "addetto",
        "responsabile",
        "worker",
        "employee",
    ),
    "process": ("processo", "fase", "linea", "operazione", "process"),
    "machine": (
        "macchina",
        "macchinario",
        "impianto",
        "postazione",
        "machine",
        "equipment",
    ),
    "process_type": ("tipo processo", "tipologia", "categoria", "category", "process type"),
    "quantity": ("quantita", "quantità", "pezzi", "pieces", "quantity", "output"),
    "duration_minutes": ("durata", "min", "minuti", "minutes", "tempo"),
}


class ColumnMappingError(ValueError):
    """Errore sollevato quando le colonne richieste non sono presenti."""


def load_operations_from_excel(
    path: str | Path,
    *,
    sheet_name: int | str | None = 0,
    column_mapping: Mapping[str, str] | None = None,
    aliases: Mapping[str, Sequence[str]] | None = None,
) -> list[OperationRecord]:
    """Carica i dati di produzione da un file Excel.

    Args:
        path: Percorso del file Excel da leggere.
        sheet_name: Nome o indice del foglio da analizzare.
        column_mapping: Mappatura esplicita tra i campi canonici e le colonne del
            file. Ad esempio ``{"quantity": "Pezzi prodotti"}``.
        aliases: Alias aggiuntivi per il riconoscimento automatico delle colonne.

    Returns:
        Una lista di :class:`OperationRecord` ordinata come il file di origine.

    Raises:
        ColumnMappingError: se non è possibile determinare tutte le colonne
            richieste.
    """

    excel_path = Path(path)
    if not excel_path.exists():
        raise FileNotFoundError(f"Il file {excel_path} non esiste")

    data_frame = pd.read_excel(excel_path, sheet_name=sheet_name)
    if data_frame.empty:
        return []

    available_columns = list(data_frame.columns)
    resolved_columns, missing = suggest_column_mapping(
        available_columns,
        column_mapping=column_mapping,
        aliases=aliases,
    )

<<<<<<< HEAD
    missing_required = tuple(field for field in missing if field in REQUIRED_FIELDS)
    if missing_required:
        missing_fields = ", ".join(missing_required)
=======
    if missing:
        missing_fields = ", ".join(missing)
>>>>>>> ac65517c
        raise ColumnMappingError(
            "Impossibile individuare tutte le colonne richieste. "
            f"Campi mancanti: {missing_fields}."
        )

    normalized = data_frame.rename(
        columns={original: field for field, original in resolved_columns.items()}
    )

    for optional_field in OPTIONAL_FIELDS:
        if optional_field not in normalized.columns:
            normalized[optional_field] = ""

    try:
        normalized["date"] = pd.to_datetime(normalized["date"], errors="raise").dt.date
    except Exception as exc:  # pragma: no cover - pandas eccezioni specifiche
        raise ColumnMappingError("Colonna 'date' non convertibile in data") from exc

    for numeric_field in ("quantity", "duration_minutes"):
        try:
            normalized[numeric_field] = pd.to_numeric(
                normalized[numeric_field], errors="raise"
            )
        except Exception as exc:  # pragma: no cover
            raise ColumnMappingError(
                f"Colonna '{numeric_field}' non convertibile in valore numerico"
            ) from exc

    normalized["quantity"] = normalized["quantity"].round().astype(int)
    normalized["duration_minutes"] = normalized["duration_minutes"].astype(float)

    normalized = normalized.dropna(subset=["date", "employee", "process"])

    canonical_columns = list(_CANONICAL_FIELDS)
    records = [
        OperationRecord(
            date=row["date"],
            employee=_coerce_text(row["employee"]),
            process=_coerce_text(row["process"]),
            machine=_coerce_text(row.get("machine", "")),
            process_type=_coerce_text(row.get("process_type", "")),
            quantity=int(row["quantity"]),
            duration_minutes=float(row["duration_minutes"]),
        )
        for row in normalized[canonical_columns].to_dict(orient="records")
    ]
    return records


def _resolve_column_name(
    field: str,
    available_columns: Sequence[str],
    *,
    column_mapping: Mapping[str, str] | None,
    aliases: Mapping[str, Sequence[str]] | None,
) -> str:
    """Trova il nome della colonna da usare per un campo canonico."""

    if column_mapping and field in column_mapping:
        candidate = column_mapping[field]
        if candidate not in available_columns:
            raise ColumnMappingError(
                f"La colonna '{candidate}' per il campo '{field}' non esiste nel file"
            )
        return candidate

    normalized_columns = {
        _normalize_token(column): column for column in available_columns
    }
    alias_candidates = (aliases or {}).get(field, ())  # type: ignore[union-attr]
    for alias in alias_candidates:
        token = _normalize_token(alias)
        if token in normalized_columns:
            return normalized_columns[token]

    keyword_matches = _FIELD_KEYWORDS.get(field, ())
    for column in available_columns:
        normalized = _normalize_token(column)
        for keyword in keyword_matches:
            keyword_token = _normalize_token(keyword)
            if keyword_token and keyword_token in normalized:
                return column

    raise ColumnMappingError(
        (
            "Impossibile individuare la colonna per il campo "
            f"'{field}'. Specificare 'column_mapping' o rinominare le "
            "intestazioni nel file Excel."
        )
    )


def _normalize_token(value: str) -> str:
<<<<<<< HEAD
    cleaned = re.sub(r"[^0-9a-zàèéìòù\s]+", " ", value, flags=re.IGNORECASE)
    return " ".join(cleaned.strip().casefold().split())


def _coerce_text(value: object) -> str:
    if value is None:
        return ""
    if isinstance(value, str):
        text = value.strip()
        return "" if text.casefold() == "nan" else text
    if pd.isna(value):  # type: ignore[arg-type]
        return ""
    return str(value).strip()
=======
    return value.strip().casefold()
>>>>>>> ac65517c


def suggest_column_mapping(
    columns: Sequence[str],
    *,
    column_mapping: Mapping[str, str] | None = None,
    aliases: Mapping[str, Sequence[str]] | None = None,
) -> tuple[dict[str, str], tuple[str, ...]]:
    """Suggerisce la mappatura tra i campi canonici e le colonne disponibili.

    Args:
        columns: Sequenza di intestazioni disponibili nel file Excel.
        column_mapping: Mappatura esplicita già fornita dall'utente.
        aliases: Alias aggiuntivi per il riconoscimento automatico.

    Returns:
        Una tupla contenente il dizionario di colonne risolte e i campi non
        assegnati.
    """

    available_columns = list(columns)
    extra_aliases = {
        field: tuple(seq)
        for field, seq in (aliases or {}).items()
        if field in _CANONICAL_FIELDS
    }

    resolved: dict[str, str] = {}
    missing: list[str] = []

<<<<<<< HEAD
    search_order = list(REQUIRED_FIELDS) + list(OPTIONAL_FIELDS)

    for field in search_order:
=======
    for field in _CANONICAL_FIELDS:
>>>>>>> ac65517c
        try:
            resolved[field] = _resolve_column_name(
                field,
                available_columns,
                column_mapping=column_mapping,
                aliases=_DEFAULT_COLUMN_ALIASES | extra_aliases,
            )
        except ColumnMappingError:
<<<<<<< HEAD
            if column_mapping and field in column_mapping:
                raise
            if field in REQUIRED_FIELDS:
                missing.append(field)
=======
            missing.append(field)
>>>>>>> ac65517c

    return resolved, tuple(missing)<|MERGE_RESOLUTION|>--- conflicted
+++ resolved
@@ -24,17 +24,6 @@
     "date": ("data", "date", "giorno"),
     "employee": ("dipendente", "operatore", "employee"),
     "process": ("processo", "fase", "linea", "process"),
-<<<<<<< HEAD
-    "machine": ("macchina", "impianto", "postazione", "machine", "equipment"),
-    "process_type": (
-        "tipo processo",
-        "tipo di processo",
-        "tipologia",
-        "process type",
-        "categoria processo",
-    ),
-=======
->>>>>>> ac65517c
     "quantity": (
         "quantità",
         "pezzi",
@@ -113,14 +102,8 @@
         aliases=aliases,
     )
 
-<<<<<<< HEAD
-    missing_required = tuple(field for field in missing if field in REQUIRED_FIELDS)
-    if missing_required:
-        missing_fields = ", ".join(missing_required)
-=======
     if missing:
         missing_fields = ", ".join(missing)
->>>>>>> ac65517c
         raise ColumnMappingError(
             "Impossibile individuare tutte le colonne richieste. "
             f"Campi mancanti: {missing_fields}."
@@ -214,23 +197,7 @@
 
 
 def _normalize_token(value: str) -> str:
-<<<<<<< HEAD
-    cleaned = re.sub(r"[^0-9a-zàèéìòù\s]+", " ", value, flags=re.IGNORECASE)
-    return " ".join(cleaned.strip().casefold().split())
-
-
-def _coerce_text(value: object) -> str:
-    if value is None:
-        return ""
-    if isinstance(value, str):
-        text = value.strip()
-        return "" if text.casefold() == "nan" else text
-    if pd.isna(value):  # type: ignore[arg-type]
-        return ""
-    return str(value).strip()
-=======
     return value.strip().casefold()
->>>>>>> ac65517c
 
 
 def suggest_column_mapping(
@@ -261,13 +228,7 @@
     resolved: dict[str, str] = {}
     missing: list[str] = []
 
-<<<<<<< HEAD
-    search_order = list(REQUIRED_FIELDS) + list(OPTIONAL_FIELDS)
-
-    for field in search_order:
-=======
     for field in _CANONICAL_FIELDS:
->>>>>>> ac65517c
         try:
             resolved[field] = _resolve_column_name(
                 field,
@@ -276,13 +237,6 @@
                 aliases=_DEFAULT_COLUMN_ALIASES | extra_aliases,
             )
         except ColumnMappingError:
-<<<<<<< HEAD
-            if column_mapping and field in column_mapping:
-                raise
-            if field in REQUIRED_FIELDS:
-                missing.append(field)
-=======
             missing.append(field)
->>>>>>> ac65517c
 
     return resolved, tuple(missing)