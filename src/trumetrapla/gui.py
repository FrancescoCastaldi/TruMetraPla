--- conflicted
+++ resolved
@@ -10,25 +10,10 @@
 
 from .data_loader import (
     ColumnMappingError,
-<<<<<<< HEAD
-    OPTIONAL_FIELDS,
-    REQUIRED_FIELDS,
-    load_operations_from_excel,
-    suggest_column_mapping,
-)
-from .metrics import (
-    daily_trend,
-    group_by_attributes,
-    group_by_employee,
-    group_by_process,
-    summarize_operations,
-)
-=======
     load_operations_from_excel,
     suggest_column_mapping,
 )
 from .metrics import group_by_employee, group_by_process, summarize_operations
->>>>>>> 3ab19508
 from .models import OperationRecord
 
 
@@ -181,58 +166,10 @@
         except Exception:  # pragma: no cover - tema non disponibile
             pass
 
-<<<<<<< HEAD
-        style.configure("Dashboard.TFrame", background="#020617")
-        style.configure(
-            "Card.TFrame",
-            background="#0f172a",
-            relief="ridge",
-            borderwidth=1,
-        )
-        style.configure(
-            "Header.TLabel",
-            font=("Segoe UI", 12, "bold"),
-            foreground="#38bdf8",
-            background="#020617",
-        )
-        style.configure(
-            "Accent.TButton",
-            font=("Segoe UI Semibold", 10),
-            foreground="#f8fafc",
-            background="#2563eb",
-            padding=6,
-        )
-        style.map(
-            "Accent.TButton",
-            background=[("active", "#1d4ed8"), ("pressed", "#1e40af")],
-            foreground=[("disabled", "#94a3b8")],
-        )
-        style.configure("TLabel", background="#020617", foreground="#e2e8f0")
-        style.configure("Info.TLabel", background="#0f172a", foreground="#94a3b8")
-        style.configure(
-            "Tech.Treeview",
-            background="#020617",
-            fieldbackground="#020617",
-            foreground="#e2e8f0",
-            rowheight=24,
-        )
-        style.map(
-            "Tech.Treeview",
-            background=[("selected", "#1d4ed8")],
-            foreground=[("selected", "#f8fafc")],
-        )
-        style.configure(
-            "Treeview.Heading",
-            background="#1e293b",
-            foreground="#38bdf8",
-            font=("Segoe UI Semibold", 10),
-        )
-=======
         style.configure("Dashboard.TFrame", background="#f4f5f7")
         style.configure("Card.TFrame", background="#ffffff", relief="ridge")
         style.configure("Header.TLabel", font=("Segoe UI", 12, "bold"))
         style.configure("Accent.TButton", font=("Segoe UI Semibold", 10))
->>>>>>> 3ab19508
 
     state = _AppState()
     loader = operations_loader or (lambda path: load_operations_from_excel(path))
@@ -398,20 +335,6 @@
         tree.delete(*tree.get_children())
         columns = _active_columns()
         for record in records:
-<<<<<<< HEAD
-            values = []
-            for column_id in columns:
-                spec = state.column_specs.get(column_id)
-                if not spec:
-                    values.append("")
-                    continue
-                try:
-                    value = spec.getter(record)
-                except Exception:  # pragma: no cover - getter personalizzato errato
-                    value = ""
-                values.append(value)
-            tree.insert("", "end", values=tuple(values))
-=======
             tree.insert(
                 "",
                 "end",
@@ -426,7 +349,6 @@
                     f"{record.productivity_per_hour:.2f}",
                 ),
             )
->>>>>>> 3ab19508
 
     def _format_summary(records: list[OperationRecord]) -> str:
         if not records:
@@ -539,11 +461,6 @@
             "date": "Data (obbligatoria)",
             "employee": "Dipendente",
             "process": "Processo",
-<<<<<<< HEAD
-            "machine": "Macchina (facoltativa)",
-            "process_type": "Tipo processo (facoltativo)",
-=======
->>>>>>> 3ab19508
             "quantity": "Quantità prodotta",
             "duration_minutes": "Durata in minuti",
         }
@@ -815,11 +732,7 @@
 
         messagebox.showinfo("KPI principali", message)
 
-<<<<<<< HEAD
-    def _show_chart_dialog() -> None:
-=======
     def _show_pie_chart() -> None:
->>>>>>> 3ab19508
         records = state.filtered_records or state.records
         if not records:
             messagebox.showinfo(
@@ -829,15 +742,8 @@
             return
 
         try:
-<<<<<<< HEAD
-            from matplotlib import cm
             from matplotlib.backends.backend_tkagg import FigureCanvasTkAgg
             from matplotlib.figure import Figure
-            from matplotlib.patches import Circle
-=======
-            from matplotlib.backends.backend_tkagg import FigureCanvasTkAgg
-            from matplotlib.figure import Figure
->>>>>>> 3ab19508
         except ModuleNotFoundError:  # pragma: no cover - dipendenza opzionale
             messagebox.showerror(
                 "Matplotlib non disponibile",
@@ -853,15 +759,6 @@
 
         chart_window = tk.Toplevel(root)
         chart_window.title("Report grafico TruMetraPla")
-<<<<<<< HEAD
-        chart_window.geometry("820x580")
-        try:
-            chart_window.minsize(640, 480)
-        except Exception:  # pragma: no cover - alcuni stub non implementano minsize
-            pass
-
-        container = ttk.Frame(chart_window, padding=20, style="Card.TFrame")
-=======
         chart_window.geometry("720x520")
         try:
             chart_window.minsize(560, 420)
@@ -869,177 +766,11 @@
             pass
 
         container = ttk.Frame(chart_window, padding=16)
->>>>>>> 3ab19508
         container.pack(fill="both", expand=True)
 
         heading = ttk.Label(
             container,
             text="Distribuzione dei pezzi prodotti",
-<<<<<<< HEAD
-            style="Header.TLabel",
-        )
-        heading.pack(anchor="w")
-
-        options_frame = ttk.Frame(container, style="Card.TFrame")
-        options_frame.pack(fill="x", pady=(12, 8))
-
-        ttk.Label(options_frame, text="Tipo grafico:").pack(side="left")
-
-        chart_type_combo = ttk.Combobox(
-            options_frame,
-            state="readonly",
-            values=[
-                "Grafico a torta",
-                "Grafico ad anello",
-                "Barre orizzontali",
-                "Colonne verticali",
-                "Trend giornaliero",
-            ],
-            width=24,
-        )
-        chart_type_combo.current(0)
-        chart_type_combo.pack(side="left", padx=(6, 14))
-
-        ttk.Label(options_frame, text="Raggruppa per:").pack(side="left")
-
-        grouping_options: list[tuple[str, str]] = []
-        display_names: dict[str, str] = {}
-        accessors = dict(state.grouping_accessors)
-
-        for spec in state.column_specs.values():
-            if not spec.grouping_key:
-                continue
-            label = spec.label
-            key = spec.grouping_key
-            if key in display_names:
-                continue
-            display_names[key] = label
-            grouping_options.append((label, key))
-            if key.startswith("extra:") and key not in accessors:
-                field = spec.source or label
-                accessors[key] = (
-                    lambda record, field=field: record.extra.get(field, "")
-                )
-
-        if not grouping_options:
-            grouping_options = [("Processo", "process")]
-            display_names = {"process": "Processo"}
-
-        grouping_labels = [label for label, _ in grouping_options]
-        grouping_map = {label: attr for label, attr in grouping_options}
-
-        primary_combo = ttk.Combobox(
-            options_frame,
-            state="readonly",
-            values=grouping_labels,
-            width=18,
-        )
-        primary_combo.current(0)
-        primary_combo.pack(side="left", padx=6)
-
-        secondary_combo = ttk.Combobox(
-            options_frame,
-            state="readonly",
-            values=["Nessuno"] + grouping_labels,
-            width=18,
-        )
-        secondary_combo.current(0)
-        secondary_combo.pack(side="left", padx=6)
-
-        tertiary_combo = ttk.Combobox(
-            options_frame,
-            state="readonly",
-            values=["Nessuno"] + grouping_labels,
-            width=18,
-        )
-        tertiary_combo.current(0)
-        tertiary_combo.pack(side="left", padx=6)
-
-        figure = Figure(figsize=(5.8, 4.2), dpi=100)
-        figure.patch.set_facecolor("#020617")
-        axis = figure.add_subplot(111)
-        axis.set_facecolor("#0b1120")
-        canvas = FigureCanvasTkAgg(figure, master=container)
-        canvas_widget = canvas.get_tk_widget()
-        canvas_widget.configure(background="#020617", highlightthickness=0)
-        canvas_widget.pack(fill="both", expand=True)
-
-        info_var = tk.StringVar(value="")
-        ttk.Label(
-            container,
-            textvariable=info_var,
-            wraplength=740,
-            justify="center",
-            style="Info.TLabel",
-        ).pack(fill="x", pady=(8, 0))
-
-        display_names_map = display_names
-
-        def _selected_fields() -> tuple[list[str], list[str]]:
-            duplicates: list[str] = []
-            seen: set[str] = set()
-            result: list[str] = []
-            for combo in (primary_combo, secondary_combo, tertiary_combo):
-                value = combo.get()
-                attr = grouping_map.get(value)
-                if attr is None:
-                    continue
-                if attr in seen:
-                    duplicates.append(value)
-                    continue
-                seen.add(attr)
-                result.append(attr)
-            return result, duplicates
-
-        def _refresh_chart(*_args: object) -> None:
-            chosen_fields, duplicates = _selected_fields()
-            chart_type = chart_type_combo.get()
-
-            axis.clear()
-            axis.set_facecolor("#0b1120")
-            axis.tick_params(colors="#94a3b8")
-            for spine in axis.spines.values():
-                spine.set_color("#1e293b")
-
-            if chart_type == "Trend giornaliero":
-                trend = daily_trend(records)
-                if not trend:
-                    info_var.set(
-                        "Nessun dato disponibile per mostrare l'andamento giornaliero."
-                    )
-                    canvas.draw_idle()
-                    return
-
-                info_var.set("Andamento delle quantità prodotte per giorno.")
-                dates = [item.date for item in trend]
-                totals = [item.total_quantity for item in trend]
-                axis.plot_date(
-                    dates,
-                    totals,
-                    linestyle="-",
-                    marker="o",
-                    color="#38bdf8",
-                )
-                axis.set_title(
-                    "Trend giornaliero dei pezzi prodotti",
-                    color="#38bdf8",
-                )
-                axis.set_ylabel("Pezzi prodotti", color="#94a3b8")
-                axis.grid(color="#1e293b", alpha=0.4)
-                figure.autofmt_xdate()
-                canvas.draw_idle()
-                return
-
-            if not chosen_fields:
-                chosen_fields = [grouping_options[0][1]]
-
-            breakdown = group_by_attributes(
-                records,
-                chosen_fields,
-                display_names=display_names_map,
-                accessors=accessors,
-            )
-=======
             font=("Segoe UI", 12, "bold"),
         )
         heading.pack(anchor="w")
@@ -1077,7 +808,6 @@
                 breakdown = group_by_process(records)
                 title = "Distribuzione pezzi per processo"
 
->>>>>>> 3ab19508
             filtered_breakdown = [
                 item for item in breakdown if item.total_quantity > 0
             ]
@@ -1086,93 +816,6 @@
                 info_var.set(
                     "Non sono disponibili dati con quantità positive per il grafico selezionato."
                 )
-<<<<<<< HEAD
-                canvas.draw_idle()
-                return
-
-            if duplicates:
-                info_var.set(
-                    "Campi duplicati rimossi dal raggruppamento: "
-                    + ", ".join(dict.fromkeys(duplicates))
-                )
-            else:
-                combo_description = " → ".join(
-                    display_names_map[field] for field in chosen_fields
-                )
-                info_var.set(
-                    f"Raggruppamento attivo: {combo_description}."
-                )
-
-            values = [item.total_quantity for item in filtered_breakdown]
-            labels = [item.entity for item in filtered_breakdown]
-            palette = cm.get_cmap("viridis", len(values) or 1)
-            colors = [palette(index) for index in range(len(values) or 1)]
-
-            if chart_type == "Barre orizzontali":
-                axis.barh(range(len(labels)), values, color=colors)
-                axis.set_yticks(range(len(labels)))
-                axis.set_yticklabels(labels)
-                axis.invert_yaxis()
-                axis.set_xlabel("Pezzi prodotti", color="#94a3b8")
-                axis.set_title("Distribuzione per raggruppamento", color="#38bdf8")
-                for index, value in enumerate(values):
-                    axis.text(
-                        value + max(values) * 0.01,
-                        index,
-                        str(value),
-                        va="center",
-                        color="#f8fafc",
-                    )
-            elif chart_type == "Colonne verticali":
-                axis.bar(range(len(labels)), values, color=colors)
-                axis.set_xticks(range(len(labels)))
-                axis.set_xticklabels(labels, rotation=15, ha="right")
-                axis.set_ylabel("Pezzi prodotti", color="#94a3b8")
-                axis.set_title("Distribuzione per raggruppamento", color="#38bdf8")
-                for index, value in enumerate(values):
-                    axis.text(
-                        index,
-                        value,
-                        str(value),
-                        ha="center",
-                        va="bottom",
-                        color="#f8fafc",
-                    )
-            else:
-                total = sum(values)
-
-                def _format_pct(pct: float) -> str:
-                    absolute = int(round(pct * total / 100.0))
-                    return f"{pct:.1f}% ({absolute} pezzi)"
-
-                textprops = {"color": "#0b1120", "fontsize": 10}
-                wedges, texts, autotexts = axis.pie(
-                    values,
-                    labels=labels,
-                    autopct=_format_pct,
-                    startangle=90,
-                    colors=colors,
-                    textprops=textprops,
-                )
-                if chart_type == "Grafico ad anello":
-                    for wedge in wedges:
-                        wedge.set_width(0.45)
-                        wedge.set_edgecolor("#020617")
-                    axis.add_artist(Circle((0, 0), 0.30, color="#020617"))
-                axis.set_title("Distribuzione dei pezzi prodotti", color="#38bdf8")
-                axis.axis("equal")
-
-            canvas.draw_idle()
-
-        for widget in (
-            chart_type_combo,
-            primary_combo,
-            secondary_combo,
-            tertiary_combo,
-        ):
-            widget.bind("<<ComboboxSelected>>", _refresh_chart)
-
-=======
                 axis.clear()
                 canvas.draw_idle()
                 return
@@ -1199,7 +842,6 @@
             canvas.draw_idle()
 
         grouping_combo.bind("<<ComboboxSelected>>", _refresh_chart)
->>>>>>> 3ab19508
         _refresh_chart()
 
     file_menu.add_command(label="Apri file Excel…", command=_open_file)
@@ -1207,14 +849,7 @@
     file_menu.add_command(label="Esci", command=root.destroy)
 
     tools_menu.add_command(label="Mostra KPI filtrati", command=_show_kpi_dialog)
-<<<<<<< HEAD
-    tools_menu.add_command(
-        label="Gestisci colonne tabella", command=_open_column_manager
-    )
-    tools_menu.add_command(label="Dashboard grafica", command=_show_chart_dialog)
-=======
     tools_menu.add_command(label="Grafico a torta", command=_show_pie_chart)
->>>>>>> 3ab19508
 
     def _open_docs() -> None:
         import webbrowser
@@ -1304,8 +939,6 @@
     table_frame = ttk.Frame(main_frame, padding=12, style="Card.TFrame")
     table_frame.pack(fill="both", expand=True)
 
-<<<<<<< HEAD
-=======
     columns = (
         "date",
         "employee",
@@ -1316,7 +949,6 @@
         "duration",
         "throughput",
     )
->>>>>>> 3ab19508
     tree = ttk.Treeview(
         table_frame,
         columns=tuple(state.visible_columns),
@@ -1324,9 +956,6 @@
         height=15,
         style="Tech.Treeview",
     )
-<<<<<<< HEAD
-    _configure_tree_columns()
-=======
 
     headings = {
         "date": "Data",
@@ -1348,7 +977,6 @@
         if column in {"quantity", "duration", "throughput"}:
             width = 110
         tree.column(column, anchor=anchor, width=width)
->>>>>>> 3ab19508
 
     vsb = ttk.Scrollbar(table_frame, orient="vertical", command=tree.yview)
     hsb = ttk.Scrollbar(table_frame, orient="horizontal", command=tree.xview)
@@ -1361,38 +989,11 @@
     footer = ttk.Frame(main_frame, style="Dashboard.TFrame")
     footer.pack(fill="x", pady=(12, 0))
 
-<<<<<<< HEAD
-    ttk.Button(
-        footer,
-        text="Apri file Excel…",
-        command=_open_file,
-        style="Accent.TButton",
-    ).pack(side="left")
-    ttk.Button(
-        footer,
-        text="Mostra KPI",
-        command=_show_kpi_dialog,
-        style="Accent.TButton",
-    ).pack(side="left", padx=8)
-    ttk.Button(
-        footer,
-        text="Configura colonne",
-        command=_open_column_manager,
-        style="Accent.TButton",
-    ).pack(side="left", padx=8)
-    ttk.Button(
-        footer,
-        text="Apri dashboard grafica",
-        command=_show_chart_dialog,
-        style="Accent.TButton",
-    ).pack(side="left", padx=8)
-=======
     ttk.Button(footer, text="Apri file Excel…", command=_open_file).pack(side="left")
     ttk.Button(footer, text="Mostra KPI", command=_show_kpi_dialog).pack(side="left", padx=8)
     ttk.Button(footer, text="Grafico a torta", command=_show_pie_chart).pack(
         side="left", padx=8
     )
->>>>>>> 3ab19508
     ttk.Label(footer, textvariable=status_var).pack(side="right")
 
     ttk.Label(
@@ -1409,11 +1010,7 @@
     commands: dict[str, Callable[[], None]] = {
         "open_file": _open_file,
         "show_kpi": _show_kpi_dialog,
-<<<<<<< HEAD
-        "show_chart": _show_chart_dialog,
-=======
         "show_chart": _show_pie_chart,
->>>>>>> 3ab19508
         "apply_filters": _apply_filters,
     }
 
