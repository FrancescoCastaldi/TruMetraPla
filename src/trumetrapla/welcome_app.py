--- conflicted
+++ resolved
@@ -25,22 +25,12 @@
 
     args = list(sys.argv if argv is None else argv)
     raw_args = list(args[1:])
-<<<<<<< HEAD
-    cleaned_args = _strip_module_invocation_tokens(raw_args)
-    control_flags = {"--cli", "--no-gui", "--gui"}
-    cli_args = [arg for arg in cleaned_args if arg not in control_flags]
-
-    wants_cli = any(flag in cleaned_args for flag in ("--cli", "--no-gui"))
-    has_cli_subcommand = bool(cli_args)
-
-=======
     control_flags = {"--cli", "--no-gui", "--gui"}
     cli_args = [arg for arg in raw_args if arg not in control_flags]
 
     wants_cli = any(flag in raw_args for flag in ("--cli", "--no-gui"))
     has_cli_subcommand = bool(cli_args)
 
->>>>>>> b140b46d
     if wants_cli or has_cli_subcommand:
         _run_cli(cli_args)
         return
