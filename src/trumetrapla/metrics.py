--- conflicted
+++ resolved
@@ -79,10 +79,6 @@
     attributes: Sequence[str],
     *,
     display_names: Mapping[str, str] | None = None,
-<<<<<<< HEAD
-    accessors: Mapping[str, Callable[[OperationRecord], object]] | None = None,
-=======
->>>>>>> b140b46d
 ) -> list[EntityPerformance]:
     """Aggrega i KPI combinando più attributi dell'operazione.
 
@@ -103,12 +99,6 @@
 
     getters = []
     for name in attributes:
-<<<<<<< HEAD
-        if accessors and name in accessors:
-            getters.append(accessors[name])
-            continue
-=======
->>>>>>> b140b46d
         try:
             getters.append(attrgetter(name))
         except AttributeError as exc:  # pragma: no cover - errori di programmazione
